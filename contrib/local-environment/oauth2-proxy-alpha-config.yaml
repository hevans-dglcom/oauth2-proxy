upstreamconfig:
  upstreams:
    - id: httpbin
      path: /
      uri: http://httpbin
<<<<<<< HEAD
=======
templates:
  disableDefaultCSS: false
  additionalCss:
    - "https://cdnjs.cloudflare.com/ajax/libs/animate.css/4.1.1/animate.min.css"
  customLogo: https://dyltqmyl993wv.cloudfront.net/assets/stacks/oauth2-proxy/img/oauth2-proxy-stack-110x117.png
>>>>>>> 54e52cd4
injectRequestHeaders:
  - name: X-Forwarded-Groups
    values:
    - claim: groups
  - name: X-Forwarded-User
    values:
    - claim: user
  - name: X-Forwarded-Email
    values:
    - claim: email
  - name: X-Forwarded-Preferred-Username
    values:
    - claim: preferred_username
providers:
- provider: oidc
  id: dex
  name: "@dexexample.com"
  clientSecret: b2F1dGgyLXByb3h5LWNsaWVudC1zZWNyZXQK
  clientID: oauth2-proxy
  oidcConfig:
    issuerURL: http://dex.localhost:4190/dex
    emailClaim: email
    groupsClaim: groups
    insecureSkipNonce: true
    userIDClaim: email
<<<<<<< HEAD
    audienceClaims:
    - aud
=======
- provider: oidc
  id: keycloak
  name: "@keycloakexample.com"
  clientSecret: 72341b6d-7065-4518-a0e4-50ee15025608
  clientID: oauth2-proxy
  oidcConfig:
    issuerURL: http://keycloak.localtest.me:9080/auth/realms/master
    emailClaim: email
    groupsClaim: groups
    insecureSkipNonce: true
>>>>>>> 54e52cd4
server:
  BindAddress: 0.0.0.0:4180
  SecureBindAddress: ""
  TLS: null<|MERGE_RESOLUTION|>--- conflicted
+++ resolved
@@ -3,14 +3,11 @@
     - id: httpbin
       path: /
       uri: http://httpbin
-<<<<<<< HEAD
-=======
 templates:
   disableDefaultCSS: false
   additionalCss:
     - "https://cdnjs.cloudflare.com/ajax/libs/animate.css/4.1.1/animate.min.css"
   customLogo: https://dyltqmyl993wv.cloudfront.net/assets/stacks/oauth2-proxy/img/oauth2-proxy-stack-110x117.png
->>>>>>> 54e52cd4
 injectRequestHeaders:
   - name: X-Forwarded-Groups
     values:
@@ -36,21 +33,8 @@
     groupsClaim: groups
     insecureSkipNonce: true
     userIDClaim: email
-<<<<<<< HEAD
     audienceClaims:
     - aud
-=======
-- provider: oidc
-  id: keycloak
-  name: "@keycloakexample.com"
-  clientSecret: 72341b6d-7065-4518-a0e4-50ee15025608
-  clientID: oauth2-proxy
-  oidcConfig:
-    issuerURL: http://keycloak.localtest.me:9080/auth/realms/master
-    emailClaim: email
-    groupsClaim: groups
-    insecureSkipNonce: true
->>>>>>> 54e52cd4
 server:
   BindAddress: 0.0.0.0:4180
   SecureBindAddress: ""
