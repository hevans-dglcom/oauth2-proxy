package main

import (
	"context"
	"encoding/base64"
	"encoding/json"
	"errors"
	"fmt"
	"net"
	"net/http"
	"net/url"
	"os"
	"os/signal"
	"regexp"
	"strings"
	"syscall"
	"time"

	"github.com/gorilla/mux"
	"github.com/justinas/alice"
	ipapi "github.com/oauth2-proxy/oauth2-proxy/v7/pkg/apis/ip"
	middlewareapi "github.com/oauth2-proxy/oauth2-proxy/v7/pkg/apis/middleware"
	"github.com/oauth2-proxy/oauth2-proxy/v7/pkg/apis/options"
	sessionsapi "github.com/oauth2-proxy/oauth2-proxy/v7/pkg/apis/sessions"
	"github.com/oauth2-proxy/oauth2-proxy/v7/pkg/app/pagewriter"
	"github.com/oauth2-proxy/oauth2-proxy/v7/pkg/app/redirect"
	"github.com/oauth2-proxy/oauth2-proxy/v7/pkg/authentication/basic"
	"github.com/oauth2-proxy/oauth2-proxy/v7/pkg/cookies"
	"github.com/oauth2-proxy/oauth2-proxy/v7/pkg/encryption"
	proxyhttp "github.com/oauth2-proxy/oauth2-proxy/v7/pkg/http"
	"github.com/oauth2-proxy/oauth2-proxy/v7/pkg/util"

	"github.com/oauth2-proxy/oauth2-proxy/v7/pkg/ip"
	"github.com/oauth2-proxy/oauth2-proxy/v7/pkg/logger"
	"github.com/oauth2-proxy/oauth2-proxy/v7/pkg/middleware"
	requestutil "github.com/oauth2-proxy/oauth2-proxy/v7/pkg/requests/util"
	"github.com/oauth2-proxy/oauth2-proxy/v7/pkg/sessions"
	"github.com/oauth2-proxy/oauth2-proxy/v7/pkg/upstream"
	"github.com/oauth2-proxy/oauth2-proxy/v7/providers"
)

const (
	schemeHTTP      = "http"
	schemeHTTPS     = "https"
	applicationJSON = "application/json"

	robotsPath        = "/robots.txt"
	signInPath        = "/sign_in"
	signOutPath       = "/sign_out"
	oauthStartPath    = "/start"
	oauthCallbackPath = "/callback"
	authOnlyPath      = "/auth"
	userInfoPath      = "/userinfo"
)

var (
	// ErrNeedsLogin means the user should be redirected to the login page
	ErrNeedsLogin = errors.New("redirect to login page")

	// ErrAccessDenied means the user should receive a 401 Unauthorized response
	ErrAccessDenied = errors.New("access denied")
)

// allowedRoute manages method + path based allowlists
type allowedRoute struct {
	method    string
	pathRegex *regexp.Regexp
}

// OAuthProxy is the main authentication proxy
type OAuthProxy struct {
	CookieOptions *options.Cookie
	Validator     func(string) bool

	SignInPath string

	allowedRoutes       []allowedRoute
	redirectURL         *url.URL // the url to receive requests at
	whitelistDomains    []string
	providerMap         providers.ProviderMap
	defaultProvider     string
	sessionStore        sessionsapi.SessionStore
	ProxyPrefix         string
	basicAuthValidator  basic.Validator
	basicAuthGroups     []string
	SkipProviderButton  bool
	skipAuthPreflight   bool
	skipJwtBearerTokens bool
	forceJSONErrors     bool
	realClientIPParser  ipapi.RealClientIPParser
	trustedIPs          *ip.NetSet

	sessionChain      alice.Chain
	headersChain      alice.Chain
	preAuthChain      alice.Chain
	pageWriter        pagewriter.Writer
	server            proxyhttp.Server
	upstreamProxy     http.Handler
	serveMux          *mux.Router
	redirectValidator redirect.Validator
	appDirector       redirect.AppDirector
}

// NewOAuthProxy creates a new instance of OAuthProxy from the options provided
func NewOAuthProxy(opts *options.Options, validator func(string) bool) (*OAuthProxy, error) {
	sessionStore, err := sessions.NewSessionStore(&opts.Session, &opts.Cookie)
	if err != nil {
		return nil, fmt.Errorf("error initialising session store: %v", err)
	}

	var basicAuthValidator basic.Validator
	if opts.HtpasswdFile != "" {
		logger.Printf("using htpasswd file: %s", opts.HtpasswdFile)
		var err error
		basicAuthValidator, err = basic.NewHTPasswdValidator(opts.HtpasswdFile)
		if err != nil {
			return nil, fmt.Errorf("could not load htpasswdfile: %v", err)
		}
	}

	providerMap, err := providers.NewProviderMap(opts.Providers)
	if err != nil {
		return nil, fmt.Errorf("error intialising providers: %v", err)
	}

	providerNameArray := make([]string, 0)
	providerIDArray := make([]string, 0)

	for i := range opts.Providers {

		providerNameArray = append(providerNameArray, opts.Providers[i].Name)
		providerIDArray = append(providerIDArray, opts.Providers[i].ID)
	}

	pageWriter, err := pagewriter.NewWriter(pagewriter.Opts{
<<<<<<< HEAD
		TemplatesPath:    opts.Templates.Path,
		CustomLogo:       opts.Templates.CustomLogo,
		ProxyPrefix:      opts.ProxyPrefix,
		Footer:           opts.Templates.Footer,
		Version:          VERSION,
		Debug:            opts.Templates.Debug,
		ProviderName:     providerNameArray,
		ProviderID:       providerIDArray,
		SignInMessage:    buildSignInMessage(opts),
		DisplayLoginForm: basicAuthValidator != nil && opts.Templates.DisplayLoginForm,
=======
		TemplatesPath:     opts.Templates.Path,
		CustomLogo:        opts.Templates.CustomLogo,
		DisableDefaultCSS: opts.Templates.DisableDefaultCSS,
		AdditionalCSS:     opts.Templates.AdditionalCSS,
		ProxyPrefix:       opts.ProxyPrefix,
		Footer:            opts.Templates.Footer,
		Version:           VERSION,
		Debug:             opts.Templates.Debug,
		ProviderName:      buildProviderName(provider, opts.Providers[0].Name),
		SignInMessage:     buildSignInMessage(opts),
		DisplayLoginForm:  basicAuthValidator != nil && opts.Templates.DisplayLoginForm,
>>>>>>> 54e52cd4
	})
	if err != nil {
		return nil, fmt.Errorf("error initialising page writer: %v", err)
	}

	upstreamProxy, err := upstream.NewProxy(opts.UpstreamServers, opts.GetSignatureData(), pageWriter)
	if err != nil {
		return nil, fmt.Errorf("error initialising upstream proxy: %v", err)
	}

	if opts.SkipJwtBearerTokens {
		logger.Printf("Skipping JWT tokens from configured OIDC issuer: %q", opts.Providers[0].OIDCConfig.IssuerURL)
		for _, issuer := range opts.ExtraJwtIssuers {
			logger.Printf("Skipping JWT tokens from extra JWT issuer: %q", issuer)
		}
	}

	redirectURL := opts.GetRedirectURL()
	if redirectURL.Path == "" {
		redirectURL.Path = fmt.Sprintf("%s/callback", opts.ProxyPrefix)
	}

	refresh := "disabled"
	for key := range providerMap {
		logger.Printf("OAuthProxy configured for %s Client ID: %s", providerMap[key].Data().ProviderName, providerMap[key].Data().ClientID)
	}

	if opts.Cookie.Refresh != time.Duration(0) {
		refresh = fmt.Sprintf("after %s", opts.Cookie.Refresh)
	}

	logger.Printf("Cookie settings: name:%s secure(https):%v httponly:%v expiry:%s domains:%s path:%s samesite:%s refresh:%s", opts.Cookie.Name, opts.Cookie.Secure, opts.Cookie.HTTPOnly, opts.Cookie.Expire, strings.Join(opts.Cookie.Domains, ","), opts.Cookie.Path, opts.Cookie.SameSite, refresh)

	trustedIPs := ip.NewNetSet()
	for _, ipStr := range opts.TrustedIPs {
		if ipNet := ip.ParseIPNet(ipStr); ipNet != nil {
			trustedIPs.AddIPNet(*ipNet)
		} else {
			return nil, fmt.Errorf("could not parse IP network (%s)", ipStr)
		}
	}

	allowedRoutes, err := buildRoutesAllowlist(opts)
	if err != nil {
		return nil, err
	}

	preAuthChain, err := buildPreAuthChain(opts)
	if err != nil {
		return nil, fmt.Errorf("could not build pre-auth chain: %v", err)
	}
	sessionChain := buildSessionChain(opts, providerMap, sessionStore, basicAuthValidator)
	headersChain, err := buildHeadersChain(opts)
	if err != nil {
		return nil, fmt.Errorf("could not build headers chain: %v", err)
	}

	redirectValidator := redirect.NewValidator(opts.WhitelistDomains)
	appDirector := redirect.NewAppDirector(redirect.AppDirectorOpts{
		ProxyPrefix: opts.ProxyPrefix,
		Validator:   redirectValidator,
	})

	p := &OAuthProxy{
		CookieOptions: &opts.Cookie,
		Validator:     validator,

		SignInPath: fmt.Sprintf("%s/sign_in", opts.ProxyPrefix),

		ProxyPrefix:         opts.ProxyPrefix,
		providerMap:         providerMap,
		defaultProvider:     opts.DefaultProvider,
		sessionStore:        sessionStore,
		redirectURL:         redirectURL,
		allowedRoutes:       allowedRoutes,
		whitelistDomains:    opts.WhitelistDomains,
		skipAuthPreflight:   opts.SkipAuthPreflight,
		skipJwtBearerTokens: opts.SkipJwtBearerTokens,
		realClientIPParser:  opts.GetRealClientIPParser(),
		SkipProviderButton:  opts.SkipProviderButton,
		forceJSONErrors:     opts.ForceJSONErrors,
		trustedIPs:          trustedIPs,

		basicAuthValidator: basicAuthValidator,
		basicAuthGroups:    opts.HtpasswdUserGroups,
		sessionChain:       sessionChain,
		headersChain:       headersChain,
		preAuthChain:       preAuthChain,
		pageWriter:         pageWriter,
		upstreamProxy:      upstreamProxy,
		redirectValidator:  redirectValidator,
		appDirector:        appDirector,
	}
	p.buildServeMux(opts.ProxyPrefix)

	if err := p.setupServer(opts); err != nil {
		return nil, fmt.Errorf("error setting up server: %v", err)
	}

	return p, nil
}

func (p *OAuthProxy) Start() error {
	if p.server == nil {
		// We have to call setupServer before Start is called.
		// If this doesn't happen it's a programming error.
		panic("server has not been initialised")
	}

	ctx, cancel := context.WithCancel(context.Background())

	// Observe signals in background goroutine.
	go func() {
		sigint := make(chan os.Signal, 1)
		signal.Notify(sigint, os.Interrupt, syscall.SIGTERM)
		<-sigint
		cancel() // cancel the context
	}()

	return p.server.Start(ctx)
}

func (p *OAuthProxy) setupServer(opts *options.Options) error {
	serverOpts := proxyhttp.Opts{
		Handler:           p,
		BindAddress:       opts.Server.BindAddress,
		SecureBindAddress: opts.Server.SecureBindAddress,
		TLS:               opts.Server.TLS,
	}

	appServer, err := proxyhttp.NewServer(serverOpts)
	if err != nil {
		return fmt.Errorf("could not build app server: %v", err)
	}

	metricsServer, err := proxyhttp.NewServer(proxyhttp.Opts{
		Handler:           middleware.DefaultMetricsHandler,
		BindAddress:       opts.MetricsServer.BindAddress,
		SecureBindAddress: opts.MetricsServer.SecureBindAddress,
		TLS:               opts.MetricsServer.TLS,
	})
	if err != nil {
		return fmt.Errorf("could not build metrics server: %v", err)
	}

	p.server = proxyhttp.NewServerGroup(appServer, metricsServer)
	return nil
}

func (p *OAuthProxy) buildServeMux(proxyPrefix string) {
	// Use the encoded path here so we can have the option to pass it on in the upstream mux.
	// Otherwise something like /%2F/ would be redirected to / here already.
	r := mux.NewRouter().UseEncodedPath()
	// Everything served by the router must go through the preAuthChain first.
	r.Use(p.preAuthChain.Then)

	// Register the robots path writer
	r.Path(robotsPath).HandlerFunc(p.pageWriter.WriteRobotsTxt)

	// The authonly path should be registered separately to prevent it from getting no-cache headers.
	// We do this to allow users to have a short cache (via nginx) of the response to reduce the
	// likelihood of multiple reuests trying to referesh sessions simultaneously.
	r.Path(proxyPrefix + authOnlyPath).Handler(p.sessionChain.ThenFunc(p.AuthOnly))

	// This will register all of the paths under the proxy prefix, except the auth only path so that no cache headers
	// are not applied.
	p.buildProxySubrouter(r.PathPrefix(proxyPrefix).Subrouter())

	// Register serveHTTP last so it catches anything that isn't already caught earlier.
	// Anything that got to this point needs to have a session loaded.
	r.PathPrefix("/").Handler(p.sessionChain.ThenFunc(p.Proxy))
	p.serveMux = r
}

func (p *OAuthProxy) buildProxySubrouter(s *mux.Router) {
	s.Use(prepareNoCacheMiddleware)

	s.Path(signInPath).HandlerFunc(p.SignIn)
	s.Path(signOutPath).HandlerFunc(p.SignOut)
	s.Path(oauthStartPath).HandlerFunc(p.OAuthStart)
	s.Path("/{id}" + oauthStartPath).HandlerFunc(p.OAuthStart)
	s.Path(oauthCallbackPath).HandlerFunc(p.OAuthCallback)

	// The userinfo endpoint needs to load sessions before handling the request
	s.Path(userInfoPath).Handler(p.sessionChain.ThenFunc(p.UserInfo))
}

// buildPreAuthChain constructs a chain that should process every request before
// the OAuth2 Proxy authentication logic kicks in.
// For example forcing HTTPS or health checks.
func buildPreAuthChain(opts *options.Options) (alice.Chain, error) {
	chain := alice.New(middleware.NewScope(opts.ReverseProxy, opts.Logging.RequestIDHeader))

	if opts.ForceHTTPS {
		_, httpsPort, err := net.SplitHostPort(opts.Server.SecureBindAddress)
		if err != nil {
			return alice.Chain{}, fmt.Errorf("invalid HTTPS address %q: %v", opts.Server.SecureBindAddress, err)
		}
		chain = chain.Append(middleware.NewRedirectToHTTPS(httpsPort))
	}

	healthCheckPaths := []string{opts.PingPath}
	healthCheckUserAgents := []string{opts.PingUserAgent}
	if opts.GCPHealthChecks {
		logger.Printf("WARNING: GCP HealthChecks are now deprecated: Reconfigure apps to use the ping path for liveness and readiness checks, set the ping user agent to \"GoogleHC/1.0\" to preserve existing behaviour")
		healthCheckPaths = append(healthCheckPaths, "/liveness_check", "/readiness_check")
		healthCheckUserAgents = append(healthCheckUserAgents, "GoogleHC/1.0")
	}

	// To silence logging of health checks, register the health check handler before
	// the logging handler
	if opts.Logging.SilencePing {
		chain = chain.Append(
			middleware.NewHealthCheck(healthCheckPaths, healthCheckUserAgents),
			middleware.NewRequestLogger(),
		)
	} else {
		chain = chain.Append(
			middleware.NewRequestLogger(),
			middleware.NewHealthCheck(healthCheckPaths, healthCheckUserAgents),
		)
	}

	chain = chain.Append(middleware.NewRequestMetricsWithDefaultRegistry())

	return chain, nil
}

func buildSessionChain(opts *options.Options, providerMap providers.ProviderMap, sessionStore sessionsapi.SessionStore, validator basic.Validator) alice.Chain {
	chain := alice.New()

	if opts.SkipJwtBearerTokens {

		var sessionLoaders []middlewareapi.TokenToSessionFunc

		for k := range providerMap {
			sessionLoaders = append(sessionLoaders, providerMap[k].CreateSessionFromToken)
		}

		for _, verifier := range opts.GetJWTBearerVerifiers() {
			sessionLoaders = append(sessionLoaders,
				middlewareapi.CreateTokenToSessionFunc(verifier.Verify))
		}

		chain = chain.Append(middleware.NewJwtSessionLoader(sessionLoaders))
	}

	if validator != nil {
		chain = chain.Append(middleware.NewBasicAuthSessionLoader(validator, opts.HtpasswdUserGroups, opts.LegacyPreferEmailToUser))
	}

	chain = chain.Append(middleware.NewStoredSessionLoader(&middleware.StoredSessionLoaderOptions{
		SessionStore:  sessionStore,
		RefreshPeriod: opts.Cookie.Refresh,
		ProviderMap:   providerMap,
	}))

	return chain
}

func buildHeadersChain(opts *options.Options) (alice.Chain, error) {
	requestInjector, err := middleware.NewRequestHeaderInjector(opts.InjectRequestHeaders)
	if err != nil {
		return alice.Chain{}, fmt.Errorf("error constructing request header injector: %v", err)
	}

	responseInjector, err := middleware.NewResponseHeaderInjector(opts.InjectResponseHeaders)
	if err != nil {
		return alice.Chain{}, fmt.Errorf("error constructing request header injector: %v", err)
	}

	return alice.New(requestInjector, responseInjector), nil
}

func buildSignInMessage(opts *options.Options) string {
	var msg string
	if len(opts.Templates.Banner) >= 1 {
		if opts.Templates.Banner == "-" {
			msg = ""
		} else {
			msg = opts.Templates.Banner
		}
	} else if len(opts.EmailDomains) != 0 && opts.AuthenticatedEmailsFile == "" {
		if len(opts.EmailDomains) > 1 {
			msg = fmt.Sprintf("Authenticate using one of the following domains: %v", strings.Join(opts.EmailDomains, ", "))
		} else if opts.EmailDomains[0] != "*" {
			msg = fmt.Sprintf("Authenticate using %v", opts.EmailDomains[0])
		}
	}
	return msg
}

// buildRoutesAllowlist builds an []allowedRoute  list from either the legacy
// SkipAuthRegex option (paths only support) or newer SkipAuthRoutes option
// (method=path support)

func buildRoutesAllowlist(opts *options.Options) ([]allowedRoute, error) {
	routes := make([]allowedRoute, 0, len(opts.SkipAuthRegex)+len(opts.SkipAuthRoutes))

	for _, path := range opts.SkipAuthRegex {
		compiledRegex, err := regexp.Compile(path)
		if err != nil {
			return nil, err
		}
		logger.Printf("Skipping auth - Method: ALL | Path: %s", path)
		routes = append(routes, allowedRoute{
			method:    "",
			pathRegex: compiledRegex,
		})
	}

	for _, methodPath := range opts.SkipAuthRoutes {
		var (
			method string
			path   string
		)

		parts := strings.SplitN(methodPath, "=", 2)
		if len(parts) == 1 {
			method = ""
			path = parts[0]
		} else {
			method = strings.ToUpper(parts[0])
			path = parts[1]
		}

		compiledRegex, err := regexp.Compile(path)
		if err != nil {
			return nil, err
		}
		logger.Printf("Skipping auth - Method: %s | Path: %s", method, path)
		routes = append(routes, allowedRoute{
			method:    method,
			pathRegex: compiledRegex,
		})
	}

	return routes, nil
}

// ClearSessionCookie creates a cookie to unset the user's authentication cookie
// stored in the user's session
func (p *OAuthProxy) ClearSessionCookie(rw http.ResponseWriter, req *http.Request) error {
	return p.sessionStore.Clear(rw, req)
}

// LoadCookiedSession reads the user's authentication details from the request
func (p *OAuthProxy) LoadCookiedSession(req *http.Request) (*sessionsapi.SessionState, error) {
	return p.sessionStore.Load(req)
}

// SaveSession creates a new session cookie value and sets this on the response
func (p *OAuthProxy) SaveSession(rw http.ResponseWriter, req *http.Request, s *sessionsapi.SessionState) error {
	return p.sessionStore.Save(rw, req, s)
}

func (p *OAuthProxy) ServeHTTP(rw http.ResponseWriter, req *http.Request) {
	p.serveMux.ServeHTTP(rw, req)
}

// ErrorPage writes an error response
func (p *OAuthProxy) ErrorPage(rw http.ResponseWriter, req *http.Request, code int, appError string, messages ...interface{}) {
	redirectURL, err := p.appDirector.GetRedirect(req)
	if err != nil {
		logger.Errorf("Error obtaining redirect: %v", err)
	}
	if redirectURL == p.SignInPath || redirectURL == "" {
		redirectURL = "/"
	}

	scope := middlewareapi.GetRequestScope(req)
	p.pageWriter.WriteErrorPage(rw, pagewriter.ErrorPageOpts{
		Status:      code,
		RedirectURL: redirectURL,
		RequestID:   scope.RequestID,
		AppError:    appError,
		Messages:    messages,
	})
}

// IsAllowedRequest is used to check if auth should be skipped for this request
func (p *OAuthProxy) IsAllowedRequest(req *http.Request) bool {
	isPreflightRequestAllowed := p.skipAuthPreflight && req.Method == "OPTIONS"
	return isPreflightRequestAllowed || p.isAllowedRoute(req) || p.isTrustedIP(req)
}

// IsAllowedRoute is used to check if the request method & path is allowed without auth
func (p *OAuthProxy) isAllowedRoute(req *http.Request) bool {
	for _, route := range p.allowedRoutes {
		if (route.method == "" || req.Method == route.method) && route.pathRegex.MatchString(req.URL.Path) {
			return true
		}
	}
	return false
}

// isTrustedIP is used to check if a request comes from a trusted client IP address.
func (p *OAuthProxy) isTrustedIP(req *http.Request) bool {
	if p.trustedIPs == nil {
		return false
	}

	remoteAddr, err := ip.GetClientIP(p.realClientIPParser, req)
	if err != nil {
		logger.Errorf("Error obtaining real IP for trusted IP list: %v", err)
		// Possibly spoofed X-Real-IP header// if opts.SkipJwtBearerTokens {
		// 	sessionLoaders := []middlewareapi.TokenToSessionFunc{
		// 		providerMap.CreateSessionFromToken,
		// 	}
		return false
	}

	if remoteAddr == nil {
		return false
	}

	return p.trustedIPs.Has(remoteAddr)
}

// SignInPage writes the sign in template to the response
func (p *OAuthProxy) SignInPage(rw http.ResponseWriter, req *http.Request, code int) {
	prepareNoCache(rw)
	err := p.ClearSessionCookie(rw, req)
	if err != nil {
		logger.Printf("Error clearing session cookie: %v", err)
		p.ErrorPage(rw, req, http.StatusInternalServerError, err.Error())
		return
	}
	rw.WriteHeader(code)

	redirectURL, err := p.appDirector.GetRedirect(req)
	if err != nil {
		logger.Errorf("Error obtaining redirect: %v", err)
		p.ErrorPage(rw, req, http.StatusInternalServerError, err.Error())
		return
	}

	if redirectURL == p.SignInPath {
		redirectURL = "/"
	}

	p.pageWriter.WriteSignInPage(rw, req, redirectURL)
}

// ManualSignIn handles basic auth logins to the proxy
func (p *OAuthProxy) ManualSignIn(req *http.Request) (string, bool) {
	if req.Method != "POST" || p.basicAuthValidator == nil {
		return "", false
	}
	user := req.FormValue("username")
	passwd := req.FormValue("password")
	if user == "" {
		return "", false
	}
	// check auth
	if p.basicAuthValidator.Validate(user, passwd) {
		logger.PrintAuthf(user, req, logger.AuthSuccess, "Authenticated via HtpasswdFile")
		return user, true
	}
	logger.PrintAuthf(user, req, logger.AuthFailure, "Invalid authentication via HtpasswdFile")
	return "", false
}

// SignIn serves a page prompting users to sign in
func (p *OAuthProxy) SignIn(rw http.ResponseWriter, req *http.Request) {
	redirect, err := p.appDirector.GetRedirect(req)
	if err != nil {
		logger.Errorf("Error obtaining redirect: %v", err)
		p.ErrorPage(rw, req, http.StatusInternalServerError, err.Error())
		return
	}

	user, ok := p.ManualSignIn(req)
	if ok {
		session := &sessionsapi.SessionState{User: user, Groups: p.basicAuthGroups}
		err = p.SaveSession(rw, req, session)
		if err != nil {
			logger.Printf("Error saving session: %v", err)
			p.ErrorPage(rw, req, http.StatusInternalServerError, err.Error())
			return
		}
		http.Redirect(rw, req, redirect, http.StatusFound)
	} else {
		if p.SkipProviderButton {
			p.OAuthStart(rw, req)
		} else {
			// TODO - should we pass on /oauth2/sign_in query params to /oauth2/start?
			p.SignInPage(rw, req, http.StatusOK)
		}
	}
}

// UserInfo endpoint outputs session email and preferred username in JSON format
func (p *OAuthProxy) UserInfo(rw http.ResponseWriter, req *http.Request) {
	session, err := p.getAuthenticatedSession(rw, req)
	if err != nil {
		http.Error(rw, http.StatusText(http.StatusUnauthorized), http.StatusUnauthorized)
		return
	}

	rw.Header().Set("Content-Type", "application/json")
	rw.WriteHeader(http.StatusOK)
	if session == nil {
		if _, err := rw.Write([]byte("{}")); err != nil {
			logger.Printf("Error encoding empty user info: %v", err)
			p.ErrorPage(rw, req, http.StatusInternalServerError, err.Error())
		}
		return
	}

	userInfo := struct {
		User              string   `json:"user"`
		Email             string   `json:"email"`
		Groups            []string `json:"groups,omitempty"`
		PreferredUsername string   `json:"preferredUsername,omitempty"`
		ProviderID        string   `json:"providerID"`
	}{
		User:              session.User,
		Email:             session.Email,
		Groups:            session.Groups,
		PreferredUsername: session.PreferredUsername,
		ProviderID:        session.ProviderID,
	}

	if err := json.NewEncoder(rw).Encode(userInfo); err != nil {
		logger.Printf("Error encoding user info: %v", err)
		p.ErrorPage(rw, req, http.StatusInternalServerError, err.Error())
	}
}

// SignOut sends a response to clear the authentication cookie
func (p *OAuthProxy) SignOut(rw http.ResponseWriter, req *http.Request) {
	redirect, err := p.appDirector.GetRedirect(req)
	if err != nil {
		logger.Errorf("Error obtaining redirect: %v", err)
		p.ErrorPage(rw, req, http.StatusInternalServerError, err.Error())
		return
	}
	err = p.ClearSessionCookie(rw, req)
	if err != nil {
		logger.Errorf("Error clearing session cookie: %v", err)
		p.ErrorPage(rw, req, http.StatusInternalServerError, err.Error())
		return
	}
	http.Redirect(rw, req, redirect, http.StatusFound)
}

// OAuthStart starts the OAuth2 authentication flow
func (p *OAuthProxy) OAuthStart(rw http.ResponseWriter, req *http.Request) {
	// start the flow permitting login URL query parameters to be overridden from the request URL

	params := mux.Vars(req)
	providerID := (params["id"])

	if providerID == "" {
		p.doOAuthStart(rw, req, p.defaultProvider, req.URL.Query())
	} else {
		if _, ok := p.providerMap[providerID]; ok {
			p.doOAuthStart(rw, req, providerID, req.URL.Query())
		} else {
			logger.Errorf("Error while converting id %v from path: %v", providerID, req.URL.Path)
			p.ErrorPage(rw, req, http.StatusNotFound, "Start Path does not match a provider ID")
			return
		}

	}
}

func (p *OAuthProxy) doOAuthStart(rw http.ResponseWriter, req *http.Request, providerID string, overrides url.Values) {

	extraParams := p.providerMap[providerID].Data().LoginURLParams(overrides)
	prepareNoCache(rw)

	var codeChallenge, codeVerifier, codeChallengeMethod string
	if p.providerMap[providerID].Data().CodeChallengeMethod != "" {
		codeChallengeMethod = p.providerMap[providerID].Data().CodeChallengeMethod
		preEncodedCodeVerifier, err := encryption.Nonce(96)
		if err != nil {
			logger.Errorf("Unable to build random string: %v", err)
			p.ErrorPage(rw, req, http.StatusInternalServerError, err.Error())
			return
		}
		codeVerifier = base64.RawURLEncoding.EncodeToString(preEncodedCodeVerifier)

		codeChallenge, err = encryption.GenerateCodeChallenge(p.providerMap[providerID].Data().CodeChallengeMethod, codeVerifier)
		if err != nil {
			logger.Errorf("Error creating code challenge: %v", err)
			p.ErrorPage(rw, req, http.StatusInternalServerError, err.Error())
			return
		}

		extraParams.Add("code_challenge", codeChallenge)
		extraParams.Add("code_challenge_method", codeChallengeMethod)
	}

	csrf, err := cookies.NewCSRF(p.CookieOptions, codeVerifier)
	if err != nil {
		logger.Errorf("Error creating CSRF nonce: %v", err)
		p.ErrorPage(rw, req, http.StatusInternalServerError, err.Error())
		return
	}

	appRedirect, err := p.appDirector.GetRedirect(req)
	if err != nil {
		logger.Errorf("Error obtaining application redirect: %v", err)
		p.ErrorPage(rw, req, http.StatusBadRequest, err.Error())
		return
	}

	callbackRedirect := p.getOAuthRedirectURI(req)
	loginURL := p.providerMap[providerID].GetLoginURL(
		callbackRedirect,
		encodeState(csrf.HashOAuthState(), appRedirect, providerID),
		csrf.HashOIDCNonce(),
		extraParams,
	)

	if _, err := csrf.SetCookie(rw, req); err != nil {
		logger.Errorf("Error setting CSRF cookie: %v", err)
		p.ErrorPage(rw, req, http.StatusInternalServerError, err.Error())
		return
	}

	http.Redirect(rw, req, loginURL, http.StatusFound)
}

// OAuthCallback is the OAuth2 authentication flow callback that finishes the
// OAuth2 authentication flow
func (p *OAuthProxy) OAuthCallback(rw http.ResponseWriter, req *http.Request) {
	remoteAddr := ip.GetClientString(p.realClientIPParser, req, true)

	// finish the oauth cycle
	err := req.ParseForm()
	if err != nil {
		logger.Errorf("Error while parsing OAuth2 callback: %v", err)
		p.ErrorPage(rw, req, http.StatusInternalServerError, err.Error())
		return
	}
	errorString := req.Form.Get("error")
	if errorString != "" {
		logger.Errorf("Error while parsing OAuth2 callback: %s", errorString)
		message := fmt.Sprintf("Login Failed: The upstream identity provider returned an error: %s", errorString)
		// Set the debug message and override the non debug message to be the same for this case
		p.ErrorPage(rw, req, http.StatusForbidden, message, message)
		return
	}

	csrf, err := cookies.LoadCSRFCookie(req, p.CookieOptions)
	if err != nil {
		p.ErrorPage(rw, req, http.StatusInternalServerError, err.Error(), "Login Failed: Unable to load CSRF token. Please try again.")
		return
	}

	nonce, appRedirect, providerID, err := decodeState(req)
	if err != nil {
		logger.Println(req, logger.AuthFailure, "Invalid authentication via OAuth2: unable to decode state")
		p.ErrorPage(rw, req, http.StatusForbidden, err.Error(), "Login Failed: Unable to decode the state. Please try again.")
		return
	}

	session, err := p.redeemCode(req, providerID, csrf.GetCodeVerifier())
	if err != nil {
		logger.Errorf("Error while parsing OAuth2 state: %v", err)
		p.ErrorPage(rw, req, http.StatusInternalServerError, err.Error())
		return
	}

	logger.Println(session)

	err = p.enrichSessionState(req.Context(), session)
	if err != nil {
		logger.Errorf("Error creating session during OAuth2 callback: %v", err)
		p.ErrorPage(rw, req, http.StatusInternalServerError, err.Error())
		return
	}

	csrf.ClearCookie(rw, req)

	if !csrf.CheckOAuthState(nonce) {
		logger.PrintAuthf(session.Email, req, logger.AuthFailure, "Invalid authentication via OAuth2: CSRF token mismatch, potential attack")
		p.ErrorPage(rw, req, http.StatusForbidden, "CSRF token mismatch, potential attack", "Login Failed: Unable to find a valid CSRF token. Please try again.")
		return
	}

	csrf.SetSessionNonce(session)
	if !p.providerMap[providerID].ValidateSession(req.Context(), session) {
		logger.PrintAuthf(session.Email, req, logger.AuthFailure, "Session validation failed: %s", session)
		p.ErrorPage(rw, req, http.StatusForbidden, "Session validation failed")
		return
	}

	if !p.redirectValidator.IsValidRedirect(appRedirect) {
		appRedirect = "/"
	}

	// set cookie, or deny
	authorized, err := p.providerMap[providerID].Authorize(req.Context(), session)
	if err != nil {
		logger.Errorf("Error with authorization: %v", err)
	}
	if p.Validator(session.Email) && authorized {
		logger.PrintAuthf(session.Email, req, logger.AuthSuccess, "Authenticated via OAuth2: %s", session)
		err := p.SaveSession(rw, req, session)
		if err != nil {
			logger.Errorf("Error saving session state for %s: %v", remoteAddr, err)
			p.ErrorPage(rw, req, http.StatusInternalServerError, err.Error())
			return
		}
		http.Redirect(rw, req, appRedirect, http.StatusFound)
	} else {
		logger.PrintAuthf(session.Email, req, logger.AuthFailure, "Invalid authentication via OAuth2: unauthorized")
		p.ErrorPage(rw, req, http.StatusForbidden, "Invalid session: unauthorized")
	}
}

func (p *OAuthProxy) redeemCode(req *http.Request, providerID string, codeVerifier string) (*sessionsapi.SessionState, error) {
	code := req.Form.Get("code")
	if code == "" {
		return nil, providers.ErrMissingCode
	}

	redirectURI := p.getOAuthRedirectURI(req)
	s, err := p.providerMap[providerID].Redeem(req.Context(), redirectURI, code, codeVerifier)

	if err != nil {
		return nil, err
	}

	// Force setting these in case the Provider didn't
	if s.CreatedAt == nil {
		s.CreatedAtNow()
	}
	if s.ExpiresOn == nil {
		s.ExpiresIn(p.CookieOptions.Expire)
	}

	s.ProviderID = providerID

	return s, nil
}

func (p *OAuthProxy) enrichSessionState(ctx context.Context, s *sessionsapi.SessionState) error {
	var err error
	if s.Email == "" {
		// TODO(@NickMeves): Remove once all provider are updated to implement EnrichSession
		// nolint:staticcheck
		s.Email, err = p.providerMap[s.ProviderID].GetEmailAddress(ctx, s)
		if err != nil && !errors.Is(err, providers.ErrNotImplemented) {
			return err
		}
	}

	return p.providerMap[s.ProviderID].EnrichSession(ctx, s)
}

// AuthOnly checks whether the user is currently logged in (both authentication
// and optional authorization).
func (p *OAuthProxy) AuthOnly(rw http.ResponseWriter, req *http.Request) {
	session, err := p.getAuthenticatedSession(rw, req)
	if err != nil {
		http.Error(rw, http.StatusText(http.StatusUnauthorized), http.StatusUnauthorized)
		return
	}

	// Unauthorized cases need to return 403 to prevent infinite redirects with
	// subrequest architectures
	if !authOnlyAuthorize(req, session) {
		http.Error(rw, http.StatusText(http.StatusForbidden), http.StatusForbidden)
		return
	}

	// we are authenticated
	p.addHeadersForProxying(rw, session)
	p.headersChain.Then(http.HandlerFunc(func(rw http.ResponseWriter, req *http.Request) {
		rw.WriteHeader(http.StatusAccepted)
	})).ServeHTTP(rw, req)
}

// Proxy proxies the user request if the user is authenticated else it prompts
// them to authenticate
func (p *OAuthProxy) Proxy(rw http.ResponseWriter, req *http.Request) {
	session, err := p.getAuthenticatedSession(rw, req)
	switch err {
	case nil:
		// we are authenticated
		p.addHeadersForProxying(rw, session)
		p.headersChain.Then(p.upstreamProxy).ServeHTTP(rw, req)
	case ErrNeedsLogin:
		// we need to send the user to a login screen
		if p.forceJSONErrors || isAjax(req) {
			logger.Printf("No valid authentication in request. Access Denied.")
			// no point redirecting an AJAX request
			p.errorJSON(rw, http.StatusUnauthorized)
			return
		}

		logger.Printf("No valid authentication in request. Initiating login.")
		if p.SkipProviderButton {
			// start OAuth flow, but only with the default login URL params - do not
			// consider this request's query params as potential overrides, since
			// the user did not explicitly start the login flow
			p.doOAuthStart(rw, req, session.ProviderID, nil)
		} else {
			p.SignInPage(rw, req, http.StatusForbidden)
		}

	case ErrAccessDenied:
		if p.forceJSONErrors {
			p.errorJSON(rw, http.StatusForbidden)
		} else {
			p.ErrorPage(rw, req, http.StatusForbidden, "The session failed authorization checks")
		}

	default:
		// unknown error
		logger.Errorf("Unexpected internal error: %v", err)
		p.ErrorPage(rw, req, http.StatusInternalServerError, err.Error())
	}
}

// See https://developers.google.com/web/fundamentals/performance/optimizing-content-efficiency/http-caching?hl=en
var noCacheHeaders = map[string]string{
	"Expires":         time.Unix(0, 0).Format(time.RFC1123),
	"Cache-Control":   "no-cache, no-store, must-revalidate, max-age=0",
	"X-Accel-Expires": "0", // https://www.nginx.com/resources/wiki/start/topics/examples/x-accel/
}

// prepareNoCache prepares headers for preventing browser caching.
func prepareNoCache(w http.ResponseWriter) {
	// Set NoCache headers
	for k, v := range noCacheHeaders {
		w.Header().Set(k, v)
	}
}

func prepareNoCacheMiddleware(next http.Handler) http.Handler {
	return http.HandlerFunc(func(rw http.ResponseWriter, req *http.Request) {
		prepareNoCache(rw)
		next.ServeHTTP(rw, req)
	})
}

// getOAuthRedirectURI returns the redirectURL that the upstream OAuth Provider will
// redirect clients to once authenticated.
// This is usually the OAuthProxy callback URL.
func (p *OAuthProxy) getOAuthRedirectURI(req *http.Request) string {
	// if `p.redirectURL` already has a host, return it
	if p.redirectURL.Host != "" {
		return p.redirectURL.String()
	}

	// Otherwise figure out the scheme + host from the request
	rd := *p.redirectURL
	rd.Host = requestutil.GetRequestHost(req)
	rd.Scheme = requestutil.GetRequestProto(req)

	// If there's no scheme in the request, we should still include one
	if rd.Scheme == "" {
		rd.Scheme = schemeHTTP
	}

	// If CookieSecure is true, return `https` no matter what
	// Not all reverse proxies set X-Forwarded-Proto
	if p.CookieOptions.Secure {
		rd.Scheme = schemeHTTPS
	}
	return rd.String()
}

// getAuthenticatedSession checks whether a user is authenticated and returns a session object and nil error if so
// Returns:
// - `nil, ErrNeedsLogin` if user needs to login.
// - `nil, ErrAccessDenied` if the authenticated user is not authorized
// Set-Cookie headers may be set on the response as a side-effect of calling this method.
func (p *OAuthProxy) getAuthenticatedSession(rw http.ResponseWriter, req *http.Request) (*sessionsapi.SessionState, error) {
	session := middlewareapi.GetRequestScope(req).Session

	// Check this after loading the session so that if a valid session exists, we can add headers from it
	if p.IsAllowedRequest(req) {
		return session, nil
	}

	if session == nil {
		return nil, ErrNeedsLogin
	}

	invalidEmail := session.Email != "" && !p.Validator(session.Email)
	authorized, err := p.providerMap[session.ProviderID].Authorize(req.Context(), session)
	if err != nil {
		logger.Errorf("Error with authorization: %v", err)
	}

	if invalidEmail || !authorized {
		logger.PrintAuthf(session.Email, req, logger.AuthFailure, "Invalid authorization via session: removing session %s", session)
		// Invalid session, clear it
		err := p.ClearSessionCookie(rw, req)
		if err != nil {
			logger.Errorf("Error clearing session cookie: %v", err)
		}
		return nil, ErrAccessDenied
	}

	return session, nil
}

// authOnlyAuthorize handles special authorization logic that is only done
// on the AuthOnly endpoint for use with Nginx subrequest architectures.
func authOnlyAuthorize(req *http.Request, s *sessionsapi.SessionState) bool {
	// Allow requests previously allowed to be bypassed
	if s == nil {
		return true
	}

	constraints := []func(*http.Request, *sessionsapi.SessionState) bool{
		checkAllowedGroups,
		checkAllowedEmailDomains,
		checkAllowedEmails,
	}

	for _, constraint := range constraints {
		if !constraint(req, s) {
			return false
		}
	}

	return true
}

// extractAllowedEntities aims to extract and split allowed entities linked by a key,
// from an HTTP request query. Output is a map[string]struct{} where keys are valuable,
// the goal is to avoid time complexity O(N^2) while finding matches during membership checks.
func extractAllowedEntities(req *http.Request, key string) map[string]struct{} {
	entities := map[string]struct{}{}

	query := req.URL.Query()
	for _, allowedEntities := range query[key] {
		for _, entity := range strings.Split(allowedEntities, ",") {
			if entity != "" {
				entities[entity] = struct{}{}
			}
		}
	}

	return entities
}

// checkAllowedEmailDomains allow email domain restrictions based on the `allowed_email_domains`
// querystring parameter
func checkAllowedEmailDomains(req *http.Request, s *sessionsapi.SessionState) bool {
	allowedEmailDomains := extractAllowedEntities(req, "allowed_email_domains")
	if len(allowedEmailDomains) == 0 {
		return true
	}

	splitEmail := strings.Split(s.Email, "@")
	if len(splitEmail) != 2 {
		return false
	}

	endpoint, _ := url.Parse("")
	endpoint.Host = splitEmail[1]

	allowedEmailDomainsList := []string{}
	for ed := range allowedEmailDomains {
		allowedEmailDomainsList = append(allowedEmailDomainsList, ed)
	}

	return util.IsEndpointAllowed(endpoint, allowedEmailDomainsList)
}

// checkAllowedGroups allow secondary group restrictions based on the `allowed_groups`
// querystring parameter
func checkAllowedGroups(req *http.Request, s *sessionsapi.SessionState) bool {
	allowedGroups := extractAllowedEntities(req, "allowed_groups")
	if len(allowedGroups) == 0 {
		return true
	}

	for _, group := range s.Groups {
		if _, ok := allowedGroups[group]; ok {
			return true
		}
	}

	return false
}

// checkAllowedEmails allow email restrictions based on the `allowed_emails`
// querystring parameter
func checkAllowedEmails(req *http.Request, s *sessionsapi.SessionState) bool {
	allowedEmails := extractAllowedEntities(req, "allowed_emails")
	if len(allowedEmails) == 0 {
		return true
	}

	allowed := false

	for email := range allowedEmails {
		if email == s.Email {
			allowed = true
			break
		}
	}

	return allowed
}

// encodedState builds the OAuth state param out of our nonce and
// original application redirect
func encodeState(nonce string, redirect string, id string) string {
	return fmt.Sprintf("%v:%v:%v", nonce, redirect, id)
}

// decodeState splits the reflected OAuth state response back into
// the nonce and original application redirect
func decodeState(req *http.Request) (string, string, string, error) {
	state := strings.SplitN(req.Form.Get("state"), ":", 3)
	if len(state) != 3 {
		return "", "", "", errors.New("invalid length")
	}
	return state[0], state[1], state[2], nil
}

// addHeadersForProxying adds the appropriate headers the request / response for proxying
func (p *OAuthProxy) addHeadersForProxying(rw http.ResponseWriter, session *sessionsapi.SessionState) {
	if session == nil {
		return
	}
	if session.Email == "" {
		rw.Header().Set("GAP-Auth", session.User)
	} else {
		rw.Header().Set("GAP-Auth", session.Email)
	}
}

// isAjax checks if a request is an ajax request
func isAjax(req *http.Request) bool {
	acceptValues := req.Header.Values("Accept")
	const ajaxReq = applicationJSON
	// Iterate over multiple Accept headers, i.e.
	// Accept: application/json
	// Accept: text/plain
	for _, mimeTypes := range acceptValues {
		// Iterate over multiple mimetypes in a single header, i.e.
		// Accept: application/json, text/plain, */*
		for _, mimeType := range strings.Split(mimeTypes, ",") {
			mimeType = strings.TrimSpace(mimeType)
			if mimeType == ajaxReq {
				return true
			}
		}
	}
	return false
}

// errorJSON returns the error code with an application/json mime type
func (p *OAuthProxy) errorJSON(rw http.ResponseWriter, code int) {
	rw.Header().Set("Content-Type", applicationJSON)
	rw.WriteHeader(code)
	// we need to send some JSON response because we set the Content-Type to
	// application/json
	rw.Write([]byte("{}"))
}<|MERGE_RESOLUTION|>--- conflicted
+++ resolved
@@ -133,18 +133,6 @@
 	}
 
 	pageWriter, err := pagewriter.NewWriter(pagewriter.Opts{
-<<<<<<< HEAD
-		TemplatesPath:    opts.Templates.Path,
-		CustomLogo:       opts.Templates.CustomLogo,
-		ProxyPrefix:      opts.ProxyPrefix,
-		Footer:           opts.Templates.Footer,
-		Version:          VERSION,
-		Debug:            opts.Templates.Debug,
-		ProviderName:     providerNameArray,
-		ProviderID:       providerIDArray,
-		SignInMessage:    buildSignInMessage(opts),
-		DisplayLoginForm: basicAuthValidator != nil && opts.Templates.DisplayLoginForm,
-=======
 		TemplatesPath:     opts.Templates.Path,
 		CustomLogo:        opts.Templates.CustomLogo,
 		DisableDefaultCSS: opts.Templates.DisableDefaultCSS,
@@ -153,10 +141,10 @@
 		Footer:            opts.Templates.Footer,
 		Version:           VERSION,
 		Debug:             opts.Templates.Debug,
-		ProviderName:      buildProviderName(provider, opts.Providers[0].Name),
 		SignInMessage:     buildSignInMessage(opts),
 		DisplayLoginForm:  basicAuthValidator != nil && opts.Templates.DisplayLoginForm,
->>>>>>> 54e52cd4
+		ProviderName:      providerNameArray,
+		ProviderID:        providerIDArray,
 	})
 	if err != nil {
 		return nil, fmt.Errorf("error initialising page writer: %v", err)
