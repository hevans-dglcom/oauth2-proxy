--- conflicted
+++ resolved
@@ -42,15 +42,11 @@
 	MetricsServer Server `json:"metricsServer,omitempty"`
 
 	// Providers is used to configure multiple providers.
-<<<<<<< HEAD
 	Providers       Providers `json:"providers,omitempty"`
 	DefaultProvider string    `json:"defaultprovider,omitempty"`
-=======
-	Providers Providers `json:"providers,omitempty"`
 
 	// Templates is used to configure the http templates used in the /oauth2/* pages
 	Templates Templates `json:"templates,omitempty"`
->>>>>>> 54e52cd4
 }
 
 // MergeInto replaces alpha options in the Options struct with the values
@@ -62,11 +58,8 @@
 	opts.Server = a.Server
 	opts.MetricsServer = a.MetricsServer
 	opts.Providers = a.Providers
-<<<<<<< HEAD
 	opts.DefaultProvider = a.DefaultProvider
-=======
 	opts.Templates = a.Templates
->>>>>>> 54e52cd4
 }
 
 // ExtractFrom populates the fields in the AlphaOptions with the values from
