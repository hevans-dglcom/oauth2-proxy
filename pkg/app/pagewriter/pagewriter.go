--- conflicted
+++ resolved
@@ -95,18 +95,6 @@
 	}
 
 	signInPage := &signInPageWriter{
-<<<<<<< HEAD
-		template:         templates.Lookup("sign_in.html"),
-		errorPageWriter:  errorPage,
-		proxyPrefix:      opts.ProxyPrefix,
-		providerName:     opts.ProviderName,
-		providerID:       opts.ProviderID,
-		signInMessage:    opts.SignInMessage,
-		footer:           opts.Footer,
-		version:          opts.Version,
-		displayLoginForm: opts.DisplayLoginForm,
-		logoData:         logoData,
-=======
 		template:          templates.Lookup("sign_in.html"),
 		errorPageWriter:   errorPage,
 		disableDefaultCSS: opts.DisableDefaultCSS,
@@ -118,7 +106,7 @@
 		version:           opts.Version,
 		displayLoginForm:  opts.DisplayLoginForm,
 		logoData:          logoData,
->>>>>>> 54e52cd4
+		providerID:       opts.ProviderID,
 	}
 
 	staticPages, err := newStaticPageWriter(opts.TemplatesPath, errorPage)
