--- conflicted
+++ resolved
@@ -326,11 +326,7 @@
 			bURL, _ := url.Parse(b.URL)
 			p := testAzureProvider(bURL.Host, options.AzureOptions{})
 			p.Data().RedeemURL.Path = "/common/oauth2/token"
-<<<<<<< HEAD
 			s, err := p.Redeem(context.Background(), "https://localhost", "1234", "Provider12")
-=======
-			s, err := p.Redeem(context.Background(), "https://localhost", "1234", "123")
->>>>>>> f820deb9
 			if testCase.InjectRedeemURLError {
 				assert.NotNil(t, err)
 			} else {
